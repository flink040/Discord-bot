--- conflicted
+++ resolved
@@ -30,11 +30,7 @@
 ]);
 const DEFAULT_RARITY_COLOR = 0x00e6cc;
 
-<<<<<<< HEAD
 const numberFormatter = new Intl.NumberFormat('de-DE', {
-=======
-const priceFormatter = new Intl.NumberFormat('de-DE', {
->>>>>>> 94c05280
   maximumFractionDigits: 0,
 });
 const dateFormatter = new Intl.DateTimeFormat('de-DE');
@@ -65,11 +61,6 @@
   path: string | null;
 };
 
-<<<<<<< HEAD
-=======
-type PriceRow = Record<string, number | string | null>;
-
->>>>>>> 94c05280
 type ItemRow = {
   id: string;
   slug: string | null;
@@ -87,17 +78,6 @@
   }>;
   effects: ItemRelation<{
     effect: ItemRelation<{ label: string | null }>;
-<<<<<<< HEAD
-=======
-  }>;
-  images: ItemRelation<ItemImageRow>;
-  price: ItemRelation<PriceRow>;
-  uploader: ItemRelation<{
-    discord_username: string | null;
-    minecraft_username: string | null;
-    username?: string | null;
-    display_name?: string | null;
->>>>>>> 94c05280
   }>;
   images: ItemRelation<ItemImageRow>;
   uploader: ItemRelation<{
@@ -139,49 +119,6 @@
   messageId: string;
 };
 
-<<<<<<< HEAD
-=======
-type ImageType = 'lore' | 'ingame';
-
-type NormalizedPrice = {
-  min: number | null;
-  avg: number | null;
-  max: number | null;
-  count30d: number | null;
-};
-
-type NormalizedItem = {
-  id: string;
-  slug: string | null;
-  name: string;
-  rarityLabel: string | null;
-  raritySlug: string | null;
-  typeLabel: string | null;
-  origin: string | null;
-  chestLabel: string | null;
-  signatures: string[];
-  enchantments: { name: string; level: number }[];
-  effects: string[];
-  images: Partial<Record<ImageType, string | null>>;
-  preferredImage: string | null;
-  defaultImageType: ImageType | null;
-  price: NormalizedPrice | null;
-  uploaderName: string | null;
-  createdAt: Date | null;
-  viewCount: number | null;
-};
-
-type TabId = 'details' | 'enchantments' | 'effects' | 'prices' | 'images';
-
-type ItemState = {
-  item: NormalizedItem;
-  activeTab: TabId;
-  activeImage: ImageType | null;
-  channelId: string | null;
-  messageId: string;
-};
-
->>>>>>> 94c05280
 const itemStates = new Map<string, ItemState>();
 const disableTimers = new Map<string, NodeJS.Timeout>();
 
@@ -209,41 +146,6 @@
   return null;
 }
 
-<<<<<<< HEAD
-=======
-function normalizePrice(raw: PriceRow | null): NormalizedPrice | null {
-  if (!raw) return null;
-  const min =
-    parseNumber(raw.min) ??
-    parseNumber((raw as Record<string, unknown>).min_price) ??
-    parseNumber((raw as Record<string, unknown>).minimum) ??
-    parseNumber((raw as Record<string, unknown>).price_min);
-  const avg =
-    parseNumber(raw.avg) ??
-    parseNumber((raw as Record<string, unknown>).average) ??
-    parseNumber((raw as Record<string, unknown>).avg_price) ??
-    parseNumber((raw as Record<string, unknown>).price_avg);
-  const max =
-    parseNumber(raw.max) ??
-    parseNumber((raw as Record<string, unknown>).max_price) ??
-    parseNumber((raw as Record<string, unknown>).maximum) ??
-    parseNumber((raw as Record<string, unknown>).price_max);
-  const countValue =
-    parseNumber(raw.count30d) ??
-    parseNumber((raw as Record<string, unknown>).count_30d) ??
-    parseNumber((raw as Record<string, unknown>).sales_30d) ??
-    parseNumber((raw as Record<string, unknown>).count) ??
-    parseNumber((raw as Record<string, unknown>).sales);
-  const count30d = countValue === null ? null : Math.round(countValue);
-
-  if (min === null && avg === null && max === null && count30d === null) {
-    return null;
-  }
-
-  return { min, avg, max, count30d };
-}
-
->>>>>>> 94c05280
 function resolveImageUrl(image: ItemImageRow | null): string | null {
   if (!image) return null;
   const candidate = image.path;
@@ -305,11 +207,6 @@
     defaultImageType = 'lore';
   }
 
-<<<<<<< HEAD
-=======
-  const price = normalizePrice(unwrapSingle(row.price));
-
->>>>>>> 94c05280
   const enchantments = relationToArray(row.enchantments)
     .map(entry => {
       const info = unwrapSingle(entry.enchantment);
@@ -341,10 +238,6 @@
 
   return {
     id: row.id,
-<<<<<<< HEAD
-=======
-    slug: row.slug,
->>>>>>> 94c05280
     name: row.name,
     rarityLabel: rarity?.label ?? null,
     raritySlug: rarity?.slug ?? null,
@@ -360,10 +253,6 @@
     },
     preferredImage,
     defaultImageType,
-<<<<<<< HEAD
-=======
-    price,
->>>>>>> 94c05280
     uploaderName: deriveUploaderName(row.uploader),
     createdAt: validCreatedAt,
     viewCount,
@@ -371,12 +260,7 @@
 }
 
 function buildItemUrl(item: NormalizedItem): string {
-<<<<<<< HEAD
   return `${ITEM_URL_BASE}/${encodeURIComponent(item.id.trim())}`;
-=======
-  const slugOrId = (item.slug ?? item.id).trim();
-  return `${ITEM_URL_BASE}/${encodeURIComponent(slugOrId)}`;
->>>>>>> 94c05280
 }
 
 function formatDetailsField(item: NormalizedItem): string {
@@ -436,7 +320,6 @@
     return null;
   }
   return item.effects.map(effect => `• ${effect}`).join('\n');
-<<<<<<< HEAD
 }
 
 function buildImagesDescription(item: NormalizedItem, activeImage: ImageType | null): string {
@@ -572,178 +455,6 @@
     .setStyle(state.activeImage === 'ingame' ? ButtonStyle.Primary : ButtonStyle.Secondary)
     .setDisabled(disabled || !ingameAvailable);
 
-=======
-}
-
-function formatPriceValue(item: NormalizedItem): string {
-  if (!item.price) {
-    return 'Für dieses Item liegen noch keine Preisdaten vor.';
-  }
-  const { min, avg, max, count30d } = item.price;
-  const values = [min, avg, max];
-  if (values.every(value => value === null)) {
-    return 'Für dieses Item liegen noch keine Preisdaten vor.';
-  }
-
-  const formatCurrency = (value: number | null): string =>
-    value === null ? '—' : `${priceFormatter.format(Math.round(value))} ⛃`;
-
-  const lines = [
-    `**Minimum:** ${formatCurrency(min)}`,
-    `**Durchschnitt:** ${formatCurrency(avg)}`,
-    `**Maximum:** ${formatCurrency(max)}`,
-  ];
-
-  if (count30d !== null) {
-    lines.push(`**Auswertung (30 Tage):** ${priceFormatter.format(count30d)} Verkäufe`);
-  }
-
-  return lines.join('\n');
-}
-
-function buildImagesDescription(item: NormalizedItem, activeImage: ImageType | null): string {
-  const available = [item.images.ingame, item.images.lore].filter(Boolean).length;
-  if (available === 0) {
-    return 'Keine Bilder vorhanden.';
-  }
-  const label = activeImage ?? item.defaultImageType;
-  if (!label) {
-    return 'Keine Bilder vorhanden.';
-  }
-  return label === 'ingame' ? 'Ingame-Ansicht' : 'Lore-Ansicht';
-}
-
-function buildFooter(item: NormalizedItem): string | null {
-  const parts: string[] = [];
-  if (item.uploaderName) {
-    parts.push(`Hochgeladen von ${item.uploaderName}`);
-  }
-  if (item.createdAt) {
-    parts.push(dateFormatter.format(item.createdAt));
-  }
-  if (typeof item.viewCount === 'number') {
-    parts.push(`${priceFormatter.format(item.viewCount)} Aufrufe`);
-  }
-  if (parts.length === 0) {
-    return null;
-  }
-  return parts.join(' • ');
-}
-
-function resolveEmbedImage(item: NormalizedItem, tab: TabId, activeImage: ImageType | null): string | null {
-  if (tab === 'images' && activeImage) {
-    const candidate = item.images[activeImage];
-    if (candidate) {
-      return candidate;
-    }
-  }
-  return item.preferredImage;
-}
-
-function buildEmbed(state: ItemState): EmbedBuilder {
-  const { item, activeTab, activeImage } = state;
-  const embed = new EmbedBuilder()
-    .setTitle(item.name)
-    .setColor(resolveRarityColor(item.rarityLabel, item.raritySlug))
-    .setURL(buildItemUrl(item))
-    .setDescription(null);
-
-  const imageUrl = resolveEmbedImage(item, activeTab, activeImage);
-  if (imageUrl) {
-    embed.setImage(imageUrl);
-  }
-
-  const footer = buildFooter(item);
-  if (footer) {
-    embed.setFooter({ text: footer });
-  }
-
-  switch (activeTab) {
-    case 'details': {
-      embed.addFields({ name: 'Item-Details', value: formatDetailsField(item) });
-      if (item.signatures.length > 0) {
-        embed.addFields({ name: 'Signaturen', value: item.signatures.map(name => `\`${name}\``).join(' ') });
-      }
-      break;
-    }
-    case 'enchantments': {
-      embed.addFields({ name: 'Verzauberungen', value: buildEnchantmentsValue(item) });
-      break;
-    }
-    case 'effects': {
-      const value = buildEffectsValue(item);
-      if (value) {
-        embed.addFields({ name: 'Effekte', value });
-      } else {
-        embed.setDescription('Keine Effekte eingetragen.');
-      }
-      break;
-    }
-    case 'prices': {
-      embed.addFields({ name: 'Preise', value: formatPriceValue(item) });
-      break;
-    }
-    case 'images': {
-      embed.setDescription(buildImagesDescription(item, activeImage));
-      break;
-    }
-    default:
-      break;
-  }
-
-  return embed;
-}
-
-function createTabButtons(state: ItemState, disabled: boolean): ActionRowBuilder<ButtonBuilder> {
-  const buttons: ButtonBuilder[] = [
-    new ButtonBuilder()
-      .setCustomId(`${COMMAND_ID}:tab:details`)
-      .setLabel('Details')
-      .setStyle(state.activeTab === 'details' ? ButtonStyle.Primary : ButtonStyle.Secondary)
-      .setDisabled(disabled),
-    new ButtonBuilder()
-      .setCustomId(`${COMMAND_ID}:tab:enchantments`)
-      .setLabel('Verzauberungen')
-      .setStyle(state.activeTab === 'enchantments' ? ButtonStyle.Primary : ButtonStyle.Secondary)
-      .setDisabled(disabled),
-    new ButtonBuilder()
-      .setCustomId(`${COMMAND_ID}:tab:effects`)
-      .setLabel('Effekte')
-      .setStyle(state.activeTab === 'effects' ? ButtonStyle.Primary : ButtonStyle.Secondary)
-      .setDisabled(disabled),
-    new ButtonBuilder()
-      .setCustomId(`${COMMAND_ID}:tab:prices`)
-      .setLabel('Preise')
-      .setStyle(state.activeTab === 'prices' ? ButtonStyle.Primary : ButtonStyle.Secondary)
-      .setDisabled(disabled),
-    new ButtonBuilder()
-      .setCustomId(`${COMMAND_ID}:tab:images`)
-      .setLabel('Bilder')
-      .setStyle(state.activeTab === 'images' ? ButtonStyle.Primary : ButtonStyle.Secondary)
-      .setDisabled(disabled),
-  ];
-
-  return new ActionRowBuilder<ButtonBuilder>().addComponents(buttons);
-}
-
-function createImageButtons(state: ItemState, disabled: boolean): ActionRowBuilder<ButtonBuilder> {
-  const { item } = state;
-  const loreAvailable = Boolean(item.images.lore);
-  const ingameAvailable = Boolean(item.images.ingame);
-
-  const loreButton = new ButtonBuilder()
-    .setCustomId(`${COMMAND_ID}:image:lore`)
-    .setLabel('Lore')
-    .setStyle(state.activeImage === 'lore' ? ButtonStyle.Primary : ButtonStyle.Secondary)
-    .setDisabled(disabled || !loreAvailable);
-
-  const ingameButton = new ButtonBuilder()
-    .setCustomId(`${COMMAND_ID}:image:ingame`)
-    .setLabel('Ingame')
-    .setStyle(state.activeImage === 'ingame' ? ButtonStyle.Primary : ButtonStyle.Secondary)
-    .setDisabled(disabled || !ingameAvailable);
-
->>>>>>> 94c05280
   const itemUrl = buildItemUrl(item);
 
   const linkButton = disabled
@@ -774,11 +485,7 @@
   return /^[0-9a-f]{8}-[0-9a-f]{4}-[0-9a-f]{4}-[0-9a-f]{4}-[0-9a-f]{12}$/i.test(value);
 }
 
-<<<<<<< HEAD
 const ITEM_SELECT = `id, name, origin, view_count, created_at,
-=======
-const ITEM_SELECT = `id, slug, name, origin, view_count, created_at,
->>>>>>> 94c05280
   rarity:rarities(label, slug),
   item_type:item_types(label, slug),
   chest:chests(label),
@@ -786,10 +493,6 @@
   enchantments:item_enchantments(level, enchantment:enchantments(label)),
   effects:item_item_effects(effect:item_effects(label)),
   images:item_images(type, path),
-<<<<<<< HEAD
-=======
-  price:item_price_stats(*),
->>>>>>> 94c05280
   uploader:users!items_created_by_fkey(discord_username, minecraft_username, username, display_name)`;
 
 function buildSearchFilter(term: string): string {
@@ -797,11 +500,6 @@
   const escapedLike = escapeLikePattern(term);
   const escapedFilterValue = escapeFilterValue(term);
   parts.push(`name.ilike.%${escapedLike}%`);
-<<<<<<< HEAD
-=======
-  parts.push(`slug.ilike.%${escapedLike}%`);
-  parts.push(`slug.eq.${escapedFilterValue}`);
->>>>>>> 94c05280
   if (looksLikeUuid(term)) {
     parts.push(`id.eq.${escapedFilterValue}`);
   }
@@ -826,11 +524,7 @@
   return data ?? null;
 }
 
-<<<<<<< HEAD
 async function searchItems(term: string, limit: number): Promise<Array<{ id: string; name: string }>> {
-=======
-async function searchItems(term: string, limit: number): Promise<Array<{ id: string; name: string; slug: string | null }>> {
->>>>>>> 94c05280
   const client = createItemSupabaseClient();
   const filter = buildSearchFilter(term);
   const controller = new AbortController();
@@ -841,11 +535,7 @@
   try {
     const { data, error } = await client
       .from('items')
-<<<<<<< HEAD
       .select('id, name')
-=======
-      .select('id, name, slug')
->>>>>>> 94c05280
       .eq('status', 'approved')
       .or(filter)
       .order('name', { ascending: true })
@@ -856,16 +546,11 @@
       throw error;
     }
 
-<<<<<<< HEAD
     return (data ?? []).map(row => ({ id: row.id, name: row.name }));
-=======
-    return (data ?? []).map(row => ({ id: row.id, name: row.name, slug: row.slug ?? null }));
->>>>>>> 94c05280
   } finally {
     clearTimeout(timeout);
   }
 }
-<<<<<<< HEAD
 
 function ensureState(messageId: string): ItemState | null {
   return itemStates.get(messageId) ?? null;
@@ -884,26 +569,6 @@
   itemStates.delete(messageId);
 }
 
-=======
-
-function ensureState(messageId: string): ItemState | null {
-  return itemStates.get(messageId) ?? null;
-}
-
-function storeState(messageId: string, state: ItemState) {
-  itemStates.set(messageId, state);
-}
-
-function removeState(messageId: string) {
-  const existingTimer = disableTimers.get(messageId);
-  if (existingTimer) {
-    clearTimeout(existingTimer);
-    disableTimers.delete(messageId);
-  }
-  itemStates.delete(messageId);
-}
-
->>>>>>> 94c05280
 function scheduleDisable(message: Message, state: ItemState) {
   const existing = disableTimers.get(message.id);
   if (existing) {
@@ -929,11 +594,7 @@
   .addStringOption(option =>
     option
       .setName('suche')
-<<<<<<< HEAD
       .setDescription('Suche nach Name oder ID')
-=======
-      .setDescription('Suche nach Name, Slug oder ID')
->>>>>>> 94c05280
       .setRequired(true)
       .setAutocomplete(true),
   );
@@ -978,11 +639,7 @@
 };
 
 function isTabId(value: string): value is TabId {
-<<<<<<< HEAD
   return ['details', 'enchantments', 'effects', 'images'].includes(value);
-=======
-  return ['details', 'enchantments', 'effects', 'prices', 'images'].includes(value);
->>>>>>> 94c05280
 }
 
 function isImageType(value: string): value is ImageType {
@@ -993,7 +650,6 @@
   if (!interaction.isButton()) {
     return;
   }
-<<<<<<< HEAD
 
   const [command, action, value] = interaction.customId.split(':');
   if (command !== COMMAND_ID) {
@@ -1006,20 +662,6 @@
     return;
   }
 
-=======
-
-  const [command, action, value] = interaction.customId.split(':');
-  if (command !== COMMAND_ID) {
-    return;
-  }
-
-  const state = ensureState(interaction.message.id);
-  if (!state) {
-    await interaction.reply({ content: 'Diese Aktion ist nicht mehr verfügbar.', ephemeral: true });
-    return;
-  }
-
->>>>>>> 94c05280
   if (action === 'tab' && value && isTabId(value)) {
     state.activeTab = value;
   } else if (action === 'image' && value && isImageType(value)) {
@@ -1054,27 +696,14 @@
     const uniqueValues = new Set<string>();
     const options = matches
       .map(match => {
-<<<<<<< HEAD
         const optionValue = match.id;
-=======
-        const optionValue = match.slug?.trim() || match.id;
->>>>>>> 94c05280
         if (uniqueValues.has(optionValue)) {
           return null;
         }
         uniqueValues.add(optionValue);
-<<<<<<< HEAD
         const label = match.name.trim() || match.id;
         return {
           name: label,
-=======
-        const labelParts = [match.name.trim()];
-        if (match.slug && match.slug.trim() && match.slug.trim() !== match.name.trim()) {
-          labelParts.push(`• ${match.slug.trim()}`);
-        }
-        return {
-          name: labelParts.join(' '),
->>>>>>> 94c05280
           value: optionValue,
         };
       })
