--- conflicted
+++ resolved
@@ -88,7 +88,6 @@
   return '.png';
 }
 
-<<<<<<< HEAD
 function resolveExpiresInSeconds(): number | null {
   const rawValue = process.env.SUPABASE_ITEM_IMAGE_TTL_SECONDS;
   if (!rawValue) return null;
@@ -101,8 +100,6 @@
   return parsed;
 }
 
-=======
->>>>>>> ad0e03be
 async function loadImageAssets(options: {
   item: ItemRow;
   storageBucket: StorageBucketApi;
@@ -114,10 +111,7 @@
 
   const assets: ImageAsset[] = [];
   const images = toArray(item.images);
-<<<<<<< HEAD
   const expiresInOverride = resolveExpiresInSeconds();
-=======
->>>>>>> ad0e03be
 
   for (let index = 0; index < images.length && assets.length < max; index += 1) {
     const image = images[index];
@@ -130,7 +124,6 @@
     }
 
     try {
-<<<<<<< HEAD
       const { data: signedData, error: signedError } = await storageBucket.createSignedUrl(
         objectPath,
         expiresInOverride ?? 60
@@ -160,20 +153,6 @@
       const typeLabel = (image?.type ?? 'Bild').trim() || 'Bild';
       const mimeType = response.headers.get('content-type') ?? undefined;
       const extension = resolveImageExtension(objectPath, mimeType);
-=======
-      const { data, error } = await storageBucket.download(objectPath);
-      if (error || !data) {
-        console.warn('[command:item] Failed to download image', { path: objectPath, error });
-        continue;
-      }
-
-      const blob = data as Blob;
-      const arrayBuffer = await blob.arrayBuffer();
-      const buffer = Buffer.from(arrayBuffer);
-
-      const typeLabel = (image?.type ?? 'Bild').trim() || 'Bild';
-      const extension = resolveImageExtension(objectPath, blob.type);
->>>>>>> ad0e03be
       const attachmentName = `${item.id}-${assets.length + 1}${extension}`;
 
       assets.push({
@@ -182,11 +161,7 @@
         attachment: new AttachmentBuilder(buffer, { name: attachmentName }),
       });
     } catch (error) {
-<<<<<<< HEAD
       console.warn('[command:item] Unexpected error while preparing image', { error, path: objectPath });
-=======
-      console.warn('[command:item] Unexpected error while preparing image', { error });
->>>>>>> ad0e03be
     }
   }
 
