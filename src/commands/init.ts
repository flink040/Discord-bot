import {
  ActionRowBuilder,
  ButtonBuilder,
  ButtonInteraction,
  ButtonStyle,
  ChannelSelectMenuBuilder,
  ChannelSelectMenuInteraction,
  ChannelType,
  ChatInputCommandInteraction,
  ComponentType,
  GuildBasedChannel,
  MessageComponentInteraction,
  MessageFlags,
  PermissionFlagsBits,
  SlashCommandBuilder,
} from 'discord.js';
import type { CommandDef } from '../types/Command';
import { getModerationChannelId, setModerationChannelId } from '../utils/moderation';
import {
  DEFAULT_MARKETPLACE_POST_INTERVAL_HOURS,
  getMarketplaceChannelId,
  getMarketplacePostIntervalHours,
  setMarketplaceChannelId,
  setMarketplacePostIntervalHours,
} from '../utils/marketplace';
import { findVerifiedRole, VERIFIED_ROLE_NAME } from '../utils/verification';

const MODERATION_CHANNEL_NAME = 'moderation-log';
const MARKETPLACE_CHANNEL_NAME = 'marktplatz';
const RENAME_PERMISSION_FLAGS = [
  PermissionFlagsBits.ChangeNickname,
  PermissionFlagsBits.ManageNicknames,
] as const;

const data = new SlashCommandBuilder()
  .setName('init')
  .setDescription('Initialisiert den Bot auf diesem Server und richtet wichtige Ressourcen ein.')
  .setDefaultMemberPermissions(PermissionFlagsBits.ManageGuild)
  .addIntegerOption(option =>
    option
      .setName('marktplatz_intervall')
      .setDescription('Mindestabstand in Stunden zwischen den Marktplatz-Beiträgen eines Nutzers.')
      .setMinValue(1),
  );

type InitInteraction = ChatInputCommandInteraction<'cached'>;

async function ensureGuildInteraction(
  interaction: ChatInputCommandInteraction,
): Promise<InitInteraction> {
  if (!interaction.inCachedGuild()) {
    await interaction.reply({
      content: '❌ Dieser Befehl kann nur innerhalb eines Servers verwendet werden.',
      flags: MessageFlags.Ephemeral,
    });
    throw new Error('Init command invoked outside of guild.');
  }
  return interaction;
}

async function requireManageGuild(interaction: InitInteraction) {
  if (!interaction.memberPermissions?.has(PermissionFlagsBits.ManageGuild)) {
    await interaction.reply({
      content: '❌ Du benötigst die Berechtigung "Server verwalten", um diesen Befehl zu nutzen.',
      flags: MessageFlags.Ephemeral,
    });
    throw new Error('Missing permission: ManageGuild');
  }
}

function isSupportedGuildTextChannel(channel: GuildBasedChannel | null | undefined):
  channel is GuildBasedChannel & { type: ChannelType.GuildText | ChannelType.GuildAnnouncement } {
  return (
    !!channel &&
    (channel.type === ChannelType.GuildText || channel.type === ChannelType.GuildAnnouncement)
  );
}

export const execute = async (rawInteraction: ChatInputCommandInteraction) => {
  const interaction = await ensureGuildInteraction(rawInteraction);
  await requireManageGuild(interaction);

  await interaction.deferReply({ flags: MessageFlags.Ephemeral });

  try {
    const guild = interaction.guild;
    if (!guild) {
      await interaction.editReply('❌ Der Server konnte nicht geladen werden. Bitte versuche es erneut.');
      return;
    }

    const me = guild.members.me ?? (await guild.members.fetch(interaction.client.user.id));
    const requestedMarketplaceInterval = interaction.options.getInteger('marktplatz_intervall');
    const canManageRoles = me.permissions.has(PermissionFlagsBits.ManageRoles);
    const canManageChannels = me.permissions.has(PermissionFlagsBits.ManageChannels);

    const updates: string[] = [];
    const warnings: string[] = [];

  let verifiedRole = findVerifiedRole(guild);
  if (!verifiedRole) {
    if (!canManageRoles) {
      warnings.push(
        '⚠️ Ich konnte die Rolle "verifiziert" nicht erstellen, da mir die Berechtigung **Rollen verwalten** fehlt.',
      );
    } else {
      try {
        const permissionsWithoutRename = guild.roles.everyone.permissions.remove(
          RENAME_PERMISSION_FLAGS,
        );
        verifiedRole = await guild.roles.create({
          name: VERIFIED_ROLE_NAME,
          mentionable: true,
          permissions: permissionsWithoutRename,
          reason: 'Initial server setup via /init',
        });
        updates.push(
          `✅ Die Rolle "${VERIFIED_ROLE_NAME}" wurde erstellt (${verifiedRole}) und erlaubt keine Nickname-Änderungen.`,
        );
      } catch (error) {
        console.error('[init] Failed to create verified role', error);
        warnings.push('⚠️ Beim Erstellen der Rolle "verifiziert" ist ein Fehler aufgetreten.');
      }
    }
  } else {
    const hasRenamePermissions = RENAME_PERMISSION_FLAGS.some(permission =>
      verifiedRole?.permissions.has(permission),
    );

    if (hasRenamePermissions) {
      if (!canManageRoles) {
        warnings.push(
          '⚠️ Die Rolle "verifiziert" erlaubt aktuell das Ändern von Nicknames, aber mir fehlt die Berechtigung **Rollen verwalten**, um das zu ändern.',
        );
      } else {
        try {
          const updatedPermissions = verifiedRole.permissions.remove(RENAME_PERMISSION_FLAGS);
          await verifiedRole.setPermissions(updatedPermissions);
          updates.push(
            `✅ Die Rolle "${VERIFIED_ROLE_NAME}" wurde aktualisiert, um das Ändern von Nicknames zu verhindern.`,
          );
        } catch (error) {
          console.error('[init] Failed to update verified role permissions', error);
          warnings.push(
            '⚠️ Die Berechtigungen der Rolle "verifiziert" konnten nicht angepasst werden, um Nickname-Änderungen zu verbieten.',
          );
        }
      }
    } else {
      updates.push(`ℹ️ Die Rolle "${VERIFIED_ROLE_NAME}" ist bereits vorhanden (${verifiedRole}).`);
    }
  }

  const existingModerationChannelId = await getModerationChannelId(guild.id);
  let moderationChannel: GuildBasedChannel | null = null;

  if (existingModerationChannelId) {
    try {
      const fetched = await guild.channels.fetch(existingModerationChannelId);
      if (isSupportedGuildTextChannel(fetched)) {
        moderationChannel = fetched;
        updates.push(`ℹ️ Moderationsmeldungen werden bereits in ${fetched} gesendet.`);
      } else {
        warnings.push('⚠️ Der gespeicherte Moderationschannel existiert nicht mehr oder ist kein Textchannel.');
      }
    } catch (error) {
      console.warn('[init] Failed to fetch moderation channel', error);
      warnings.push('⚠️ Der gespeicherte Moderationschannel konnte nicht geladen werden.');
    }
  }

  if (!moderationChannel) {
    const fallback = guild.channels.cache.find(
      channel => isSupportedGuildTextChannel(channel) && channel.name === MODERATION_CHANNEL_NAME,
    );

    if (fallback) {
      moderationChannel = fallback;
      const stored = await setModerationChannelId(guild.id, fallback.id, guild.name);
      if (stored) {
        updates.push(`✅ Moderationsmeldungen werden nun in ${fallback} gesendet.`);
      } else {
        warnings.push('⚠️ Der gefundene Moderationschannel konnte nicht gespeichert werden.');
      }
    }
  }

  if (!moderationChannel) {
    if (!canManageChannels) {
      warnings.push(
        '⚠️ Ich konnte keinen Moderationschannel anlegen, da mir die Berechtigung **Kanäle verwalten** fehlt.',
      );
    } else {
      try {
        const created = await guild.channels.create({
          name: MODERATION_CHANNEL_NAME,
          type: ChannelType.GuildText,
          reason: 'Initial server setup via /init',
        });

        moderationChannel = created;
        const stored = await setModerationChannelId(guild.id, created.id, guild.name);
        if (stored) {
          updates.push(`✅ Der Moderationschannel ${created} wurde erstellt und gespeichert.`);
        } else {
          warnings.push('⚠️ Der neue Moderationschannel konnte nicht gespeichert werden.');
        }
      } catch (error) {
        console.error('[init] Failed to create moderation channel', error);
        warnings.push('⚠️ Beim Erstellen des Moderationschannels ist ein Fehler aufgetreten.');
      }
    }
  }

  const existingMarketplaceChannelId = await getMarketplaceChannelId(guild.id);
  let marketplacePostIntervalHours = await getMarketplacePostIntervalHours(guild.id);
  let marketplaceChannel: GuildBasedChannel | null = null;

  if (existingMarketplaceChannelId) {
    try {
      const fetched = await guild.channels.fetch(existingMarketplaceChannelId);
      if (isSupportedGuildTextChannel(fetched)) {
        marketplaceChannel = fetched;
        const intervalInfo =
          marketplacePostIntervalHours !== null
            ? ` Der aktuelle Post-Intervall beträgt ${marketplacePostIntervalHours} Stunden.`
            : '';
        updates.push(`ℹ️ Marktplatz-Einträge werden bereits in ${fetched} veröffentlicht.${intervalInfo}`);
      } else {
        warnings.push('⚠️ Der gespeicherte Marktplatzchannel existiert nicht mehr oder ist kein Textchannel.');
      }
    } catch (error) {
      console.warn('[init] Failed to fetch marketplace channel', error);
      warnings.push('⚠️ Der gespeicherte Marktplatzchannel konnte nicht geladen werden.');
    }
  }

  if (!marketplaceChannel) {
    const fallback = guild.channels.cache.find(
      channel => isSupportedGuildTextChannel(channel) && channel.name === MARKETPLACE_CHANNEL_NAME,
    );

    if (fallback) {
      marketplaceChannel = fallback;
      const stored = await setMarketplaceChannelId(guild.id, fallback.id, guild.name);
      if (stored) {
        updates.push(`✅ Marktplatz-Einträge werden nun in ${fallback} veröffentlicht.`);
      } else {
        warnings.push('⚠️ Der gefundene Marktplatzchannel konnte nicht gespeichert werden.');
      }
    }
  }

  let shouldCreateMarketplaceChannel = false;

  if (!marketplaceChannel) {
    const channelSelectRow = new ActionRowBuilder<ChannelSelectMenuBuilder>().addComponents(
      new ChannelSelectMenuBuilder()
        .setCustomId('init-marketplace-select')
        .setPlaceholder('Wähle einen Channel für den Marktplatz')
        .setMinValues(1)
        .setMaxValues(1)
        .setChannelTypes(ChannelType.GuildText, ChannelType.GuildAnnouncement),
    );

    const filter = (componentInteraction: MessageComponentInteraction) =>
      componentInteraction.user.id === interaction.user.id;

    if (canManageChannels) {
      const promptMessage = await interaction.followUp({
        content: 'Soll ich einen neuen Marktplatzchannel erstellen?',
        components: [
          new ActionRowBuilder<ButtonBuilder>().addComponents(
            new ButtonBuilder()
              .setCustomId('init-marketplace-create')
              .setLabel('Ja, bitte erstellen')
              .setStyle(ButtonStyle.Primary),
            new ButtonBuilder()
              .setCustomId('init-marketplace-use-existing')
              .setLabel('Nein, bestehenden wählen')
              .setStyle(ButtonStyle.Secondary),
          ),
        ],
        ephemeral: true,
      });

      try {
        const choice = (await promptMessage.awaitMessageComponent({
          componentType: ComponentType.Button,
          filter,
          time: 60_000,
        })) as ButtonInteraction;

        if (choice.customId === 'init-marketplace-create') {
          shouldCreateMarketplaceChannel = true;
          await choice.update({ content: 'Alles klar, ich erstelle einen neuen Marktplatzchannel …', components: [] });
        } else {
          await choice.update({
            content: 'Bitte wähle einen bestehenden Channel für den Marktplatz aus.',
            components: [channelSelectRow],
          });

          try {
            const selection = (await promptMessage.awaitMessageComponent({
              componentType: ComponentType.ChannelSelect,
              filter,
              time: 60_000,
            })) as ChannelSelectMenuInteraction;

            const selectedChannelId = selection.values[0];
            const selectedChannel =
              guild.channels.cache.get(selectedChannelId) ??
              (await guild.channels.fetch(selectedChannelId));

            if (isSupportedGuildTextChannel(selectedChannel)) {
              marketplaceChannel = selectedChannel;
              const stored = await setMarketplaceChannelId(guild.id, selectedChannel.id, guild.name);

              if (stored) {
                updates.push(`✅ Marktplatz-Einträge werden nun in ${selectedChannel} veröffentlicht.`);
              } else {
                warnings.push('⚠️ Der ausgewählte Marktplatzchannel konnte nicht gespeichert werden.');
              }

              await selection.update({
                content: marketplaceChannel
                  ? `✅ ${marketplaceChannel} wird als Marktplatzchannel verwendet.`
                  : '✅ Channel gespeichert.',
                components: [],
              });
            } else {
              await selection.update({
                content:
                  '⚠️ Der ausgewählte Channel ist kein Textchannel. Bitte führe /init erneut aus, um einen gültigen Channel zu wählen.',
                components: [],
              });
              warnings.push('⚠️ Es wurde kein gültiger Marktplatzchannel ausgewählt.');
            }
          } catch (selectionError) {
            console.warn('[init] No marketplace channel selected', selectionError);
            await promptMessage.edit({
              content:
                '⚠️ Es wurde kein Channel ausgewählt. Du kannst /init erneut ausführen, um einen Marktplatzchannel festzulegen.',
              components: [],
            });
            warnings.push(
              '⚠️ Es wurde kein Channel ausgewählt. Du kannst /init erneut ausführen, um einen Marktplatzchannel festzulegen.',
            );
          }
        }
      } catch (choiceError) {
        console.warn('[init] No choice made for marketplace channel', choiceError);
        await promptMessage.edit({
          content:
            '⚠️ Es wurde keine Auswahl getroffen. Du kannst /init erneut ausführen, um einen Marktplatzchannel festzulegen.',
          components: [],
        });
        warnings.push(
          '⚠️ Es wurde keine Auswahl getroffen. Du kannst /init erneut ausführen, um einen Marktplatzchannel festzulegen.',
        );
      }
    } else {
      const promptMessage = await interaction.followUp({
        content:
          'Ich kann keinen neuen Marktplatzchannel erstellen, da mir die Berechtigung **Kanäle verwalten** fehlt. Bitte wähle einen bestehenden Channel.',
        components: [channelSelectRow],
        ephemeral: true,
      });

      try {
        const selection = (await promptMessage.awaitMessageComponent({
          componentType: ComponentType.ChannelSelect,
          filter,
          time: 60_000,
        })) as ChannelSelectMenuInteraction;

        const selectedChannelId = selection.values[0];
        const selectedChannel =
          guild.channels.cache.get(selectedChannelId) ?? (await guild.channels.fetch(selectedChannelId));

        if (isSupportedGuildTextChannel(selectedChannel)) {
          marketplaceChannel = selectedChannel;
          const stored = await setMarketplaceChannelId(guild.id, selectedChannel.id, guild.name);

          if (stored) {
            updates.push(`✅ Marktplatz-Einträge werden nun in ${selectedChannel} veröffentlicht.`);
          } else {
            warnings.push('⚠️ Der ausgewählte Marktplatzchannel konnte nicht gespeichert werden.');
          }

          await selection.update({
            content: marketplaceChannel
              ? `✅ ${marketplaceChannel} wird als Marktplatzchannel verwendet.`
              : '✅ Channel gespeichert.',
            components: [],
          });
        } else {
          await selection.update({
            content:
              '⚠️ Der ausgewählte Channel ist kein Textchannel. Bitte führe /init erneut aus, um einen gültigen Channel zu wählen.',
            components: [],
          });
          warnings.push('⚠️ Es wurde kein gültiger Marktplatzchannel ausgewählt.');
        }
      } catch (selectionError) {
        console.warn('[init] No marketplace channel selected (no permissions)', selectionError);
        await promptMessage.edit({
          content:
            '⚠️ Es wurde kein Channel ausgewählt. Bitte führe /init erneut aus oder erteile mir die benötigten Berechtigungen.',
          components: [],
        });
        warnings.push(
          '⚠️ Es wurde kein Channel ausgewählt. Bitte führe /init erneut aus oder erteile mir die benötigten Berechtigungen.',
        );
      }
    }
  }

  if (!marketplaceChannel && shouldCreateMarketplaceChannel) {
    try {
      const created = await guild.channels.create({
        name: MARKETPLACE_CHANNEL_NAME,
        type: ChannelType.GuildText,
        reason: 'Initial server setup via /init',
      });

      marketplaceChannel = created;
      const stored = await setMarketplaceChannelId(guild.id, created.id, guild.name);
      if (stored) {
        updates.push(`✅ Der Marktplatzchannel ${created} wurde erstellt und gespeichert.`);
      } else {
        warnings.push('⚠️ Der neue Marktplatzchannel konnte nicht gespeichert werden.');
      }
    } catch (error) {
      console.error('[init] Failed to create marketplace channel', error);
      warnings.push('⚠️ Beim Erstellen des Marktplatzchannels ist ein Fehler aufgetreten.');
    }
  } else if (!marketplaceChannel && !shouldCreateMarketplaceChannel) {
    warnings.push(
      '⚠️ Es wurde kein Marktplatzchannel eingerichtet. Du kannst /init erneut ausführen, um dies nachzuholen.',
    );
  }

  if (marketplaceChannel) {
    const intervalToPersist =
      requestedMarketplaceInterval ??
      marketplacePostIntervalHours ??
      DEFAULT_MARKETPLACE_POST_INTERVAL_HOURS;

    if (marketplacePostIntervalHours !== intervalToPersist) {
      const storedInterval = await setMarketplacePostIntervalHours(
        guild.id,
        intervalToPersist,
        guild.name,
      );

      if (storedInterval) {
        marketplacePostIntervalHours = intervalToPersist;
        if (requestedMarketplaceInterval !== null) {
          updates.push(
            `✅ Der Marktplatz-Post-Intervall wurde auf ${intervalToPersist} Stunden festgelegt.`,
          );
        } else if (intervalToPersist === DEFAULT_MARKETPLACE_POST_INTERVAL_HOURS) {
          updates.push(
            `✅ Der Marktplatz-Post-Intervall wurde auf den Standardwert von ${intervalToPersist} Stunden gesetzt.`,
          );
        } else {
          updates.push(
            `✅ Der Marktplatz-Post-Intervall wurde auf ${intervalToPersist} Stunden aktualisiert.`,
          );
        }
      } else {
        warnings.push('⚠️ Der Marktplatz-Post-Intervall konnte nicht gespeichert werden.');
      }
    } else if (marketplacePostIntervalHours !== null) {
      updates.push(
        `ℹ️ Der Marktplatz-Post-Intervall bleibt bei ${marketplacePostIntervalHours} Stunden.`,
      );
    }
  } else if (requestedMarketplaceInterval !== null) {
    warnings.push(
      '⚠️ Es konnte kein Marktplatzchannel eingerichtet werden, daher wurde kein Post-Intervall gespeichert.',
    );
  }

    if (updates.length === 0) {
      updates.push('ℹ️ Es waren keine Änderungen erforderlich.');
    }

<<<<<<< HEAD
  const response = [...updates, ...warnings].join('\n');
  await interaction.editReply(response);
=======
    const response = [...updates, ...warnings].join('\n');
    await interaction.editReply(response);
>>>>>>> d4c28333
  } catch (error) {
    console.error('[init] Failed to complete initialization', error);
    const message =
      '❌ Beim Initialisieren ist ein unerwarteter Fehler aufgetreten. Bitte versuche es erneut oder kontaktiere das Team.';
    if (interaction.deferred || interaction.replied) {
      await interaction.editReply(message).catch(() => {});
    } else {
      await interaction
        .reply({
          content: message,
          flags: MessageFlags.Ephemeral,
        })
        .catch(() => {});
    }
  }
};

export default { data: data.toJSON(), execute } satisfies CommandDef;<|MERGE_RESOLUTION|>--- conflicted
+++ resolved
@@ -487,13 +487,8 @@
       updates.push('ℹ️ Es waren keine Änderungen erforderlich.');
     }
 
-<<<<<<< HEAD
   const response = [...updates, ...warnings].join('\n');
   await interaction.editReply(response);
-=======
-    const response = [...updates, ...warnings].join('\n');
-    await interaction.editReply(response);
->>>>>>> d4c28333
   } catch (error) {
     console.error('[init] Failed to complete initialization', error);
     const message =
