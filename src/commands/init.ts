import {
  ActionRowBuilder,
  ButtonBuilder,
  ButtonInteraction,
  ButtonStyle,
  ChannelSelectMenuBuilder,
  ChannelSelectMenuInteraction,
  ChannelType,
  ChatInputCommandInteraction,
  ComponentType,
  GuildBasedChannel,
  MessageComponentInteraction,
  MessageFlags,
  PermissionFlagsBits,
  SlashCommandBuilder,
} from 'discord.js';
import type { CommandDef } from '../types/Command';
import { getModerationChannelId, setModerationChannelId } from '../utils/moderation';
import {
  DEFAULT_MARKETPLACE_POST_INTERVAL_HOURS,
  getMarketplaceChannelId,
  getMarketplacePostIntervalHours,
  setMarketplaceChannelId,
  setMarketplacePostIntervalHours,
} from '../utils/marketplace';
import { findVerifiedRole, VERIFIED_ROLE_NAME } from '../utils/verification';
import { invalidateGuildInitializationCache } from '../utils/initialization';

const MODERATION_CHANNEL_NAME = 'moderation-log';
const MARKETPLACE_CHANNEL_NAME = 'marktplatz';
const RENAME_PERMISSION_FLAGS = [
  PermissionFlagsBits.ChangeNickname,
  PermissionFlagsBits.ManageNicknames,
] as const;

type SupportedGuildTextChannel = GuildBasedChannel & {
  type: ChannelType.GuildText | ChannelType.GuildAnnouncement;
};

const data = new SlashCommandBuilder()
  .setName('init')
  .setDescription('Initialisiert den Bot auf diesem Server und richtet wichtige Ressourcen ein.')
  .setDefaultMemberPermissions(PermissionFlagsBits.ManageGuild)
  .addIntegerOption(option =>
    option
      .setName('marktplatz_intervall')
      .setDescription('Mindestabstand in Stunden zwischen den Marktplatz-Beiträgen eines Nutzers.')
      .setMinValue(1),
  );

type InitInteraction = ChatInputCommandInteraction<'cached'>;

async function ensureGuildInteraction(
  interaction: ChatInputCommandInteraction,
): Promise<InitInteraction> {
  if (!interaction.inCachedGuild()) {
    await interaction.reply({
      content: '❌ Dieser Befehl kann nur innerhalb eines Servers verwendet werden.',
      flags: MessageFlags.Ephemeral,
    });
    throw new Error('Init command invoked outside of guild.');
  }
  return interaction;
}

async function requireManageGuild(interaction: InitInteraction) {
  if (!interaction.memberPermissions?.has(PermissionFlagsBits.ManageGuild)) {
    await interaction.reply({
      content: '❌ Du benötigst die Berechtigung "Server verwalten", um diesen Befehl zu nutzen.',
      flags: MessageFlags.Ephemeral,
    });
    throw new Error('Missing permission: ManageGuild');
  }
}

function isSupportedGuildTextChannel(channel: GuildBasedChannel | null | undefined):
  channel is SupportedGuildTextChannel {
  return (
    !!channel &&
    (channel.type === ChannelType.GuildText || channel.type === ChannelType.GuildAnnouncement)
  );
}

export const execute = async (rawInteraction: ChatInputCommandInteraction) => {
  const interaction = await ensureGuildInteraction(rawInteraction);
  await requireManageGuild(interaction);

  await interaction.deferReply({ flags: MessageFlags.Ephemeral });

  let guildIdForInvalidation: string | null = null;

  try {
    const guild = interaction.guild;
    if (!guild) {
      await interaction.editReply('❌ Der Server konnte nicht geladen werden. Bitte versuche es erneut.');
      return;
    }

    guildIdForInvalidation = guild.id;

    const me = guild.members.me ?? (await guild.members.fetch(interaction.client.user.id));

    const requiredPermissions: Array<[bigint, string]> = [
      [PermissionFlagsBits.ManageRoles, 'Rollen verwalten'],
      [PermissionFlagsBits.ManageChannels, 'Kanäle verwalten'],
    ];

<<<<<<< HEAD
=======
    const missingPermissions = requiredPermissions.filter(
      ([permission]) => !me.permissions.has(permission),
    );

    if (missingPermissions.length > 0) {
      const missingList = missingPermissions.map(([, label]) => `• ${label}`).join('\n');
      await interaction.editReply(
        [
          '❌ Ich habe nicht alle benötigten Berechtigungen, um die Einrichtung abzuschließen.',
          'Bitte gewähre mir die folgenden Berechtigungen und versuche es anschließend erneut:',
          missingList,
        ].join('\n'),
      );
      return;
    }
    const requestedMarketplaceInterval = interaction.options.getInteger('marktplatz_intervall');
    const canManageRoles = me.permissions.has(PermissionFlagsBits.ManageRoles);
    const canManageChannels = me.permissions.has(PermissionFlagsBits.ManageChannels);

    const updates: string[] = [];
    const warnings: string[] = [];

>>>>>>> d6c7a312
    await interaction.editReply('✅ Lass uns die Einrichtung Schritt für Schritt durchführen.');

    const filter = (componentInteraction: MessageComponentInteraction) =>
      componentInteraction.user.id === interaction.user.id;

    const askYesNo = async (
      question: string,
      customIdPrefix: string,
      timeoutWarning: string,
    ): Promise<boolean | null> => {
      const row = new ActionRowBuilder<ButtonBuilder>().addComponents(
        new ButtonBuilder().setCustomId(`${customIdPrefix}-yes`).setLabel('Ja').setStyle(ButtonStyle.Success),
        new ButtonBuilder().setCustomId(`${customIdPrefix}-no`).setLabel('Nein').setStyle(ButtonStyle.Secondary),
      );

      const promptMessage = await interaction.followUp({
        content: question,
        components: [row],
        ephemeral: true,
      });

      try {
        const choice = (await promptMessage.awaitMessageComponent({
          componentType: ComponentType.Button,
          filter,
          time: 60_000,
        })) as ButtonInteraction;

        const answerIsYes = choice.customId === `${customIdPrefix}-yes`;
        await choice.update({
          content: `${question}\n→ ${answerIsYes ? 'Ja' : 'Nein'}`,
          components: [],
        });
        return answerIsYes;
      } catch (error) {
        console.warn(`[init] No response for ${customIdPrefix} prompt`, error);
        await promptMessage
          .edit({ content: `${question}\n⚠️ Es wurde keine Auswahl getroffen.`, components: [] })
          .catch(() => {});
        warnings.push(timeoutWarning);
        return null;
      }
    };

    const askChannelSelection = async (
      question: string,
      customId: string,
      invalidTypeWarning: string,
      timeoutWarning: string,
    ): Promise<SupportedGuildTextChannel | null> => {
      const channelSelectRow = new ActionRowBuilder<ChannelSelectMenuBuilder>().addComponents(
        new ChannelSelectMenuBuilder()
          .setCustomId(customId)
          .setPlaceholder('Wähle einen Channel aus')
          .setMinValues(1)
          .setMaxValues(1)
          .setChannelTypes(ChannelType.GuildText, ChannelType.GuildAnnouncement),
      );

      const promptMessage = await interaction.followUp({
        content: question,
        components: [channelSelectRow],
        ephemeral: true,
      });

      try {
        const selection = (await promptMessage.awaitMessageComponent({
          componentType: ComponentType.ChannelSelect,
          filter,
          time: 60_000,
        })) as ChannelSelectMenuInteraction;

        const selectedChannelId = selection.values[0];
        const selectedChannel =
          guild.channels.cache.get(selectedChannelId) ?? (await guild.channels.fetch(selectedChannelId).catch(() => null));

        if (isSupportedGuildTextChannel(selectedChannel)) {
          await selection.update({ content: `${question}\n→ ${selectedChannel}`, components: [] });
          return selectedChannel;
        }

        await selection
          .update({
            content: `${question}\n⚠️ Der ausgewählte Channel ist kein Textchannel.`,
            components: [],
          })
          .catch(() => {});
        warnings.push(invalidTypeWarning);
      } catch (error) {
        console.warn(`[init] Channel selection (${customId}) failed`, error);
        await promptMessage
          .edit({ content: `${question}\n⚠️ Es wurde kein Channel ausgewählt.`, components: [] })
          .catch(() => {});
        warnings.push(timeoutWarning);
      }

      return null;
    };

    let verifiedRole = findVerifiedRole(guild);
    const verificationChoice = await askYesNo(
      'Möchtest du das Verifizierungs-Feature nutzen?',
      'init-verification',
      '⚠️ Es wurde nicht entschieden, ob das Verifizierungs-Feature eingerichtet werden soll.',
    );

    if (verificationChoice === true) {
      if (!verifiedRole) {
        if (!canManageRoles) {
          warnings.push(
            `⚠️ Ich konnte die Rolle "${VERIFIED_ROLE_NAME}" nicht erstellen, da mir die Berechtigung **Rollen verwalten** fehlt.`,
          );
        } else {
          try {
            const permissionsWithoutRename = guild.roles.everyone.permissions.remove(RENAME_PERMISSION_FLAGS);
            verifiedRole = await guild.roles.create({
              name: VERIFIED_ROLE_NAME,
              mentionable: true,
              permissions: permissionsWithoutRename,
              reason: 'Initial server setup via /init',
            });
            updates.push(
              `✅ Die Rolle "${VERIFIED_ROLE_NAME}" wurde erstellt (${verifiedRole}) und erlaubt keine Nickname-Änderungen.`,
            );
          } catch (error) {
            console.error('[init] Failed to create verified role', error);
            warnings.push(`⚠️ Beim Erstellen der Rolle "${VERIFIED_ROLE_NAME}" ist ein Fehler aufgetreten.`);
          }
        }
<<<<<<< HEAD
      } else {
        const hasRenamePermissions = RENAME_PERMISSION_FLAGS.some(permission =>
          verifiedRole?.permissions.has(permission),
        );

        if (hasRenamePermissions) {
          if (!canManageRoles) {
            warnings.push(
              `⚠️ Die Rolle "${VERIFIED_ROLE_NAME}" erlaubt aktuell das Ändern von Nicknames, aber mir fehlt die Berechtigung **Rollen verwalten**, um das zu ändern.`,
            );
          } else {
            try {
              const updatedPermissions = verifiedRole.permissions.remove(RENAME_PERMISSION_FLAGS);
              await verifiedRole.setPermissions(updatedPermissions);
              updates.push(
                `✅ Die Rolle "${VERIFIED_ROLE_NAME}" wurde aktualisiert, um das Ändern von Nicknames zu verhindern.`,
              );
            } catch (error) {
              console.error('[init] Failed to update verified role permissions', error);
              warnings.push(
                `⚠️ Die Berechtigungen der Rolle "${VERIFIED_ROLE_NAME}" konnten nicht angepasst werden, um Nickname-Änderungen zu verbieten.`,
              );
            }
          }
        } else {
          updates.push(`ℹ️ Die Rolle "${VERIFIED_ROLE_NAME}" ist bereits vorhanden (${verifiedRole}).`);
        }
      }
    } else if (verificationChoice === false) {
      if (verifiedRole) {
        updates.push(`ℹ️ Die Rolle "${VERIFIED_ROLE_NAME}" bleibt unverändert, das Feature wurde deaktiviert.`);
      } else {
=======
      } else {
        const hasRenamePermissions = RENAME_PERMISSION_FLAGS.some(permission =>
          verifiedRole?.permissions.has(permission),
        );

        if (hasRenamePermissions) {
          if (!canManageRoles) {
            warnings.push(
              `⚠️ Die Rolle "${VERIFIED_ROLE_NAME}" erlaubt aktuell das Ändern von Nicknames, aber mir fehlt die Berechtigung **Rollen verwalten**, um das zu ändern.`,
            );
          } else {
            try {
              const updatedPermissions = verifiedRole.permissions.remove(RENAME_PERMISSION_FLAGS);
              await verifiedRole.setPermissions(updatedPermissions);
              updates.push(
                `✅ Die Rolle "${VERIFIED_ROLE_NAME}" wurde aktualisiert, um das Ändern von Nicknames zu verhindern.`,
              );
            } catch (error) {
              console.error('[init] Failed to update verified role permissions', error);
              warnings.push(
                `⚠️ Die Berechtigungen der Rolle "${VERIFIED_ROLE_NAME}" konnten nicht angepasst werden, um Nickname-Änderungen zu verbieten.`,
              );
            }
          }
        } else {
          updates.push(`ℹ️ Die Rolle "${VERIFIED_ROLE_NAME}" ist bereits vorhanden (${verifiedRole}).`);
        }
      }
    } else if (verificationChoice === false) {
      if (verifiedRole) {
        updates.push(`ℹ️ Die Rolle "${VERIFIED_ROLE_NAME}" bleibt unverändert, das Feature wurde deaktiviert.`);
      } else {
>>>>>>> d6c7a312
        updates.push('ℹ️ Das Verifizierungs-Feature wurde übersprungen.');
      }
    }

    const existingMarketplaceChannelId = await getMarketplaceChannelId(guild.id);
    let marketplacePostIntervalHours = await getMarketplacePostIntervalHours(guild.id);
    let marketplaceChannel: SupportedGuildTextChannel | null = null;

    const hasMarketplaceChannel = await askYesNo(
      'Hast du einen Handelschannel?',
      'init-marketplace-have',
      '⚠️ Es wurde nicht festgelegt, ob ein Handelschannel vorhanden ist.',
    );

    if (hasMarketplaceChannel === true) {
      const selectedChannel = await askChannelSelection(
        'Welcher Channel soll für Handelsangebote verwendet werden?',
        'init-marketplace-select',
        '⚠️ Der ausgewählte Channel für den Handel ist kein Textchannel.',
        '⚠️ Es wurde kein Channel für den Handel ausgewählt.',
      );

      if (selectedChannel) {
        marketplaceChannel = selectedChannel;
        const stored = await setMarketplaceChannelId(guild.id, selectedChannel.id, guild.name);
        if (stored) {
          updates.push(`✅ Marktplatz-Einträge werden nun in ${selectedChannel} veröffentlicht.`);
        } else {
          warnings.push('⚠️ Der ausgewählte Marktplatzchannel konnte nicht gespeichert werden.');
        }
      }
    } else if (hasMarketplaceChannel === false) {
      if (!canManageChannels) {
        warnings.push(
          '⚠️ Ich konnte keinen Handelschannel erstellen, da mir die Berechtigung **Kanäle verwalten** fehlt.',
        );
      } else {
        try {
          const created = await guild.channels.create({
            name: MARKETPLACE_CHANNEL_NAME,
            type: ChannelType.GuildText,
            reason: 'Initial server setup via /init (Handelschannel)',
          });
          marketplaceChannel = created as SupportedGuildTextChannel;
          const stored = await setMarketplaceChannelId(guild.id, created.id, guild.name);
          if (stored) {
            updates.push(`✅ Der Handelschannel ${created} wurde erstellt und gespeichert.`);
          } else {
            warnings.push('⚠️ Der neue Handelschannel konnte nicht gespeichert werden.');
          }
        } catch (error) {
          console.error('[init] Failed to create marketplace channel', error);
          warnings.push('⚠️ Beim Erstellen des Handelschannels ist ein Fehler aufgetreten.');
        }
      }
    }

    if (!marketplaceChannel && hasMarketplaceChannel !== null && existingMarketplaceChannelId) {
      try {
        const fallback = await guild.channels
          .fetch(existingMarketplaceChannelId)
          .catch(() => null);
        if (isSupportedGuildTextChannel(fallback)) {
          updates.push(`ℹ️ Der bisher gespeicherte Handelschannel (${fallback}) bleibt unverändert.`);
        }
      } catch (error) {
        console.warn('[init] Failed to keep previous marketplace channel', error);
      }
    }

    if (marketplaceChannel) {
      const intervalToPersist =
        requestedMarketplaceInterval ??
        marketplacePostIntervalHours ??
        DEFAULT_MARKETPLACE_POST_INTERVAL_HOURS;

      if (marketplacePostIntervalHours !== intervalToPersist) {
        const storedInterval = await setMarketplacePostIntervalHours(
          guild.id,
          intervalToPersist,
          guild.name,
        );

        if (storedInterval) {
          marketplacePostIntervalHours = intervalToPersist;
          if (requestedMarketplaceInterval !== null) {
            updates.push(`✅ Der Marktplatz-Post-Intervall wurde auf ${intervalToPersist} Stunden festgelegt.`);
          } else if (intervalToPersist === DEFAULT_MARKETPLACE_POST_INTERVAL_HOURS) {
            updates.push(
              `✅ Der Marktplatz-Post-Intervall wurde auf den Standardwert von ${intervalToPersist} Stunden gesetzt.`,
            );
          } else {
            updates.push(`✅ Der Marktplatz-Post-Intervall wurde auf ${intervalToPersist} Stunden aktualisiert.`);
          }
        } else {
          warnings.push('⚠️ Der Marktplatz-Post-Intervall konnte nicht gespeichert werden.');
        }
      } else if (marketplacePostIntervalHours !== null) {
        updates.push(`ℹ️ Der Marktplatz-Post-Intervall bleibt bei ${marketplacePostIntervalHours} Stunden.`);
      }
    } else if (requestedMarketplaceInterval !== null) {
      warnings.push(
        '⚠️ Es konnte kein Handelschannel eingerichtet werden, daher wurde kein Post-Intervall gespeichert.',
      );
    }

    const existingModerationChannelId = await getModerationChannelId(guild.id);
    let moderationChannel: SupportedGuildTextChannel | null = null;

    const moderationChoice = await askYesNo(
      'Möchtest du das Moderationsfeature nutzen?',
      'init-moderation-use',
      '⚠️ Es wurde nicht entschieden, ob das Moderationsfeature genutzt werden soll.',
    );

    if (moderationChoice === true) {
      const moderationHasChannel = await askYesNo(
        'Gibt es bereits einen Channel für Moderationsmeldungen?',
        'init-moderation-have',
        '⚠️ Es wurde nicht festgelegt, ob ein Moderationschannel vorhanden ist.',
      );

      if (moderationHasChannel === true) {
        const selectedChannel = await askChannelSelection(
          'Welcher Channel soll für Moderationsmeldungen verwendet werden?',
          'init-moderation-select',
          '⚠️ Der ausgewählte Channel für Moderationsmeldungen ist kein Textchannel.',
          '⚠️ Es wurde kein Channel für Moderationsmeldungen ausgewählt.',
        );

        if (selectedChannel) {
          moderationChannel = selectedChannel;
          const stored = await setModerationChannelId(guild.id, selectedChannel.id, guild.name);
          if (stored) {
            updates.push(`✅ Moderationsmeldungen werden nun in ${selectedChannel} gesendet.`);
          } else {
            warnings.push('⚠️ Der ausgewählte Moderationschannel konnte nicht gespeichert werden.');
          }
        }
      } else if (moderationHasChannel === false) {
        if (!canManageChannels) {
          warnings.push(
            '⚠️ Ich konnte keinen Moderationschannel erstellen, da mir die Berechtigung **Kanäle verwalten** fehlt.',
          );
        } else {
          try {
            const created = await guild.channels.create({
              name: MODERATION_CHANNEL_NAME,
              type: ChannelType.GuildText,
              reason: 'Initial server setup via /init (Moderation)',
            });
            moderationChannel = created as SupportedGuildTextChannel;
            const stored = await setModerationChannelId(guild.id, created.id, guild.name);
            if (stored) {
              updates.push(`✅ Der Moderationschannel ${created} wurde erstellt und gespeichert.`);
            } else {
              warnings.push('⚠️ Der neue Moderationschannel konnte nicht gespeichert werden.');
            }
          } catch (error) {
            console.error('[init] Failed to create moderation channel', error);
            warnings.push('⚠️ Beim Erstellen des Moderationschannels ist ein Fehler aufgetreten.');
          }
<<<<<<< HEAD
        }
      }

      if (!moderationChannel && moderationHasChannel !== null && existingModerationChannelId) {
        try {
          const fallback = await guild.channels
            .fetch(existingModerationChannelId)
            .catch(() => null);
          if (isSupportedGuildTextChannel(fallback)) {
            updates.push(`ℹ️ Der bisher gespeicherte Moderationschannel (${fallback}) bleibt unverändert.`);
          }
        } catch (error) {
          console.warn('[init] Failed to keep previous moderation channel', error);
        }
      }
=======
        }
      }

      if (!moderationChannel && moderationHasChannel !== null && existingModerationChannelId) {
        try {
          const fallback = await guild.channels
            .fetch(existingModerationChannelId)
            .catch(() => null);
          if (isSupportedGuildTextChannel(fallback)) {
            updates.push(`ℹ️ Der bisher gespeicherte Moderationschannel (${fallback}) bleibt unverändert.`);
          }
        } catch (error) {
          console.warn('[init] Failed to keep previous moderation channel', error);
        }
      }
>>>>>>> d6c7a312
    } else if (moderationChoice === false) {
      if (existingModerationChannelId) {
        updates.push('ℹ️ Das Moderationsfeature bleibt deaktiviert, bestehende Einstellungen wurden nicht verändert.');
      } else {
        updates.push('ℹ️ Das Moderationsfeature wurde übersprungen.');
      }
    }

    if (updates.length === 0) {
      updates.push('ℹ️ Es wurden keine Änderungen vorgenommen.');
    }

    const response = [...updates, ...warnings].join('\n');
    await interaction.editReply(response);
  } catch (error) {
    console.error('[init] Failed to complete initialization', error);
    const message =
      '❌ Beim Initialisieren ist ein unerwarteter Fehler aufgetreten. Bitte versuche es erneut oder kontaktiere das Team.';
    if (interaction.deferred || interaction.replied) {
      await interaction.editReply(message).catch(() => {});
    } else {
      await interaction
        .reply({
          content: message,
          flags: MessageFlags.Ephemeral,
        })
        .catch(() => {});
    }
  } finally {
    if (guildIdForInvalidation) {
      invalidateGuildInitializationCache(guildIdForInvalidation);
    }
  }
};

export default { data: data.toJSON(), execute } satisfies CommandDef;<|MERGE_RESOLUTION|>--- conflicted
+++ resolved
@@ -105,8 +105,6 @@
       [PermissionFlagsBits.ManageChannels, 'Kanäle verwalten'],
     ];
 
-<<<<<<< HEAD
-=======
     const missingPermissions = requiredPermissions.filter(
       ([permission]) => !me.permissions.has(permission),
     );
@@ -129,7 +127,6 @@
     const updates: string[] = [];
     const warnings: string[] = [];
 
->>>>>>> d6c7a312
     await interaction.editReply('✅ Lass uns die Einrichtung Schritt für Schritt durchführen.');
 
     const filter = (componentInteraction: MessageComponentInteraction) =>
@@ -259,7 +256,6 @@
             warnings.push(`⚠️ Beim Erstellen der Rolle "${VERIFIED_ROLE_NAME}" ist ein Fehler aufgetreten.`);
           }
         }
-<<<<<<< HEAD
       } else {
         const hasRenamePermissions = RENAME_PERMISSION_FLAGS.some(permission =>
           verifiedRole?.permissions.has(permission),
@@ -292,40 +288,6 @@
       if (verifiedRole) {
         updates.push(`ℹ️ Die Rolle "${VERIFIED_ROLE_NAME}" bleibt unverändert, das Feature wurde deaktiviert.`);
       } else {
-=======
-      } else {
-        const hasRenamePermissions = RENAME_PERMISSION_FLAGS.some(permission =>
-          verifiedRole?.permissions.has(permission),
-        );
-
-        if (hasRenamePermissions) {
-          if (!canManageRoles) {
-            warnings.push(
-              `⚠️ Die Rolle "${VERIFIED_ROLE_NAME}" erlaubt aktuell das Ändern von Nicknames, aber mir fehlt die Berechtigung **Rollen verwalten**, um das zu ändern.`,
-            );
-          } else {
-            try {
-              const updatedPermissions = verifiedRole.permissions.remove(RENAME_PERMISSION_FLAGS);
-              await verifiedRole.setPermissions(updatedPermissions);
-              updates.push(
-                `✅ Die Rolle "${VERIFIED_ROLE_NAME}" wurde aktualisiert, um das Ändern von Nicknames zu verhindern.`,
-              );
-            } catch (error) {
-              console.error('[init] Failed to update verified role permissions', error);
-              warnings.push(
-                `⚠️ Die Berechtigungen der Rolle "${VERIFIED_ROLE_NAME}" konnten nicht angepasst werden, um Nickname-Änderungen zu verbieten.`,
-              );
-            }
-          }
-        } else {
-          updates.push(`ℹ️ Die Rolle "${VERIFIED_ROLE_NAME}" ist bereits vorhanden (${verifiedRole}).`);
-        }
-      }
-    } else if (verificationChoice === false) {
-      if (verifiedRole) {
-        updates.push(`ℹ️ Die Rolle "${VERIFIED_ROLE_NAME}" bleibt unverändert, das Feature wurde deaktiviert.`);
-      } else {
->>>>>>> d6c7a312
         updates.push('ℹ️ Das Verifizierungs-Feature wurde übersprungen.');
       }
     }
@@ -488,7 +450,6 @@
             console.error('[init] Failed to create moderation channel', error);
             warnings.push('⚠️ Beim Erstellen des Moderationschannels ist ein Fehler aufgetreten.');
           }
-<<<<<<< HEAD
         }
       }
 
@@ -504,23 +465,6 @@
           console.warn('[init] Failed to keep previous moderation channel', error);
         }
       }
-=======
-        }
-      }
-
-      if (!moderationChannel && moderationHasChannel !== null && existingModerationChannelId) {
-        try {
-          const fallback = await guild.channels
-            .fetch(existingModerationChannelId)
-            .catch(() => null);
-          if (isSupportedGuildTextChannel(fallback)) {
-            updates.push(`ℹ️ Der bisher gespeicherte Moderationschannel (${fallback}) bleibt unverändert.`);
-          }
-        } catch (error) {
-          console.warn('[init] Failed to keep previous moderation channel', error);
-        }
-      }
->>>>>>> d6c7a312
     } else if (moderationChoice === false) {
       if (existingModerationChannelId) {
         updates.push('ℹ️ Das Moderationsfeature bleibt deaktiviert, bestehende Einstellungen wurden nicht verändert.');
