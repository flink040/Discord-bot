import {
<<<<<<< HEAD
  DiscordAPIError,
=======
  MessageFlags,
>>>>>>> cb6853b6
  PermissionFlagsBits,
  RESTJSONErrorCodes,
  SlashCommandBuilder,
  type ChatInputCommandInteraction,
  type GuildMember,
} from 'discord.js';
import { getSupabaseClient } from '../supabase';
import type { CommandDef } from '../types/Command';

type UserRow = {
  discord_id: string | null;
  minecraft_username: string | null;
};

const VERIFIED_ROLE_NAME = 'verifiziert';

export const data = new SlashCommandBuilder()
  .setName('verify-all')
  .setDescription('Verifiziert alle Mitglieder anhand der Datenbank.')
  .setDefaultMemberPermissions(PermissionFlagsBits.ManageRoles)
  .setDMPermission(false);

function normalize(str: string) {
  return str.normalize('NFKC').toLowerCase();
}

<<<<<<< HEAD
type NicknameUpdateResult =
  | { status: 'updated' }
  | { status: 'unchanged' }
  | { status: 'missing-bot-permission' }
  | { status: 'unmanageable' }
  | { status: 'error'; error: unknown };

async function updateNickname(
  member: GuildMember,
  nickname: string,
  allowNicknameChange: boolean,
): Promise<NicknameUpdateResult> {
  if (!allowNicknameChange) {
    return { status: 'missing-bot-permission' };
  }

  if (!member.manageable) {
    return { status: 'unmanageable' };
  }

  const currentNickname = member.nickname;
  if (currentNickname === nickname) {
    return { status: 'unchanged' };
  }

=======
async function updateNickname(member: GuildMember, nickname: string, allowNicknameChange: boolean): Promise<boolean> {
  if (!allowNicknameChange) return false;
  if (!member.manageable) return false;
  if (member.displayName === nickname) return false;
>>>>>>> cb6853b6
  try {
    await member.setNickname(nickname, 'verify-all sync');
    return { status: 'updated' };
  } catch (err) {
    if (err instanceof DiscordAPIError && err.code === RESTJSONErrorCodes.MissingPermissions) {
      return { status: 'unmanageable' };
    }

    console.warn(`[verify-all] Failed to set nickname for ${member.id}:`, err);
    return { status: 'error', error: err };
  }
}

async function ensureRole(member: GuildMember, roleId: string): Promise<boolean> {
  if (member.roles.cache.has(roleId)) return false;
  try {
    await member.roles.add(roleId, 'verify-all sync');
    return true;
  } catch (err) {
    console.warn(`[verify-all] Failed to add role for ${member.id}:`, err);
    return false;
  }
}

export const execute = async (interaction: ChatInputCommandInteraction) => {
  if (!interaction.inGuild() || !interaction.guild) {
    await interaction.reply({
      content: 'Dieser Befehl kann nur in einem Server ausgeführt werden.',
      flags: MessageFlags.Ephemeral,
    });
    return;
  }

  await interaction.deferReply({ flags: MessageFlags.Ephemeral });

  const guild = interaction.guild;
  const role = guild.roles.cache.find(r => normalize(r.name) === normalize(VERIFIED_ROLE_NAME));
  if (!role) {
    await interaction.editReply(`❌ Die Rolle "${VERIFIED_ROLE_NAME}" wurde nicht gefunden.`);
    return;
  }

  if (!role.editable) {
    await interaction.editReply('❌ Ich habe nicht genügend Rechte, um die Rolle "verifiziert" zu vergeben.');
    return;
  }

  const me = guild.members.me ?? (await guild.members.fetch(interaction.client.user.id));
  const canManageRoles = me.permissions.has(PermissionFlagsBits.ManageRoles);
  const canManageNicknames = me.permissions.has(PermissionFlagsBits.ManageNicknames);

  if (!canManageRoles) {
    await interaction.editReply('❌ Mir fehlt die Berechtigung **Rollen verwalten**, um diesen Befehl auszuführen.');
    return;
  }

  const supabase = getSupabaseClient();
  const { data: users, error } = await supabase
    .from('users')
    .select('discord_id, minecraft_username')
    .not('discord_id', 'is', null)
    .not('minecraft_username', 'is', null)
    .returns<UserRow[]>();

  if (error) {
    console.error('[verify-all] Failed to load users', error);
    await interaction.editReply('❌ Fehler beim Abrufen der Benutzerdaten.');
    return;
  }

  let matched = 0;
  let renamed = 0;
  let roleAssigned = 0;
  let notFound = 0;
  const nicknameUnmanageable: string[] = [];
  const nicknameFailed: string[] = [];

  for (const row of users ?? []) {
    const discordId = row.discord_id;
    const nickname = row.minecraft_username;
    if (!discordId || !nickname) continue;

    let member = guild.members.cache.get(discordId);
    if (!member) {
      try {
        member = await guild.members.fetch({ user: discordId }).catch(() => undefined);
      } catch (err) {
        console.warn(`[verify-all] Failed to fetch member ${discordId}:`, err);
        member = undefined;
      }
    }
    if (!member) {
      notFound += 1;
      continue;
    }

    matched += 1;

    const nicknameResult = await updateNickname(member, nickname, canManageNicknames);
    switch (nicknameResult.status) {
      case 'updated':
        renamed += 1;
        break;
      case 'unmanageable':
        nicknameUnmanageable.push(`${member.displayName} (${member.id})`);
        break;
      case 'error':
        nicknameFailed.push(`${member.displayName} (${member.id})`);
        break;
      default:
        break;
    }

    const didAssignRole = await ensureRole(member, role.id);
    if (didAssignRole) {
      roleAssigned += 1;
    }
  }

  const summaryLines = [
    '✅ Verifizierung abgeschlossen.',
    `Gefundene Mitglieder: ${matched}`,
    `Nicknames aktualisiert: ${renamed}`,
    `Rollen vergeben: ${roleAssigned}`,
  ];

  if (notFound > 0) {
    summaryLines.push(`Nicht im Server gefunden: ${notFound}`);
  }

  if (!canManageNicknames) {
    summaryLines.push('Hinweis: Mir fehlt die Berechtigung **Spitznamen verwalten**.');
  }

  if (nicknameUnmanageable.length > 0) {
    const preview = nicknameUnmanageable.slice(0, 5).join(', ');
    const suffix = nicknameUnmanageable.length > 5 ? ', …' : '';
    summaryLines.push(
      `Nicknames konnten nicht geändert werden (Mitglieder mit höherer Rollenposition): ${
        nicknameUnmanageable.length
      }\n→ ${preview}${suffix}`,
    );
  }

  if (nicknameFailed.length > 0) {
    const preview = nicknameFailed.slice(0, 5).join(', ');
    const suffix = nicknameFailed.length > 5 ? ', …' : '';
    summaryLines.push(
      `Nicknames konnten aufgrund unerwarteter Fehler nicht geändert werden: ${nicknameFailed.length}\n→ ${preview}${suffix}`,
    );
  }

  await interaction.editReply(summaryLines.join('\n'));
};

export default { data: data.toJSON(), execute } satisfies CommandDef;
<|MERGE_RESOLUTION|>--- conflicted
+++ resolved
@@ -1,9 +1,5 @@
 import {
-<<<<<<< HEAD
   DiscordAPIError,
-=======
-  MessageFlags,
->>>>>>> cb6853b6
   PermissionFlagsBits,
   RESTJSONErrorCodes,
   SlashCommandBuilder,
@@ -30,7 +26,6 @@
   return str.normalize('NFKC').toLowerCase();
 }
 
-<<<<<<< HEAD
 type NicknameUpdateResult =
   | { status: 'updated' }
   | { status: 'unchanged' }
@@ -56,12 +51,6 @@
     return { status: 'unchanged' };
   }
 
-=======
-async function updateNickname(member: GuildMember, nickname: string, allowNicknameChange: boolean): Promise<boolean> {
-  if (!allowNicknameChange) return false;
-  if (!member.manageable) return false;
-  if (member.displayName === nickname) return false;
->>>>>>> cb6853b6
   try {
     await member.setNickname(nickname, 'verify-all sync');
     return { status: 'updated' };
